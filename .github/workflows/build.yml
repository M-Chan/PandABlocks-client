name: Python CI

on:
  push:
  pull_request:

jobs:
  build:
    runs-on: ubuntu-latest
    strategy:
      fail-fast: false
      matrix:
        python-version: [ '3.7', '3.8' ]

    steps:
      - name: Checkout Source
        uses: actions/checkout@v2
        with:
          # require all of history to see all tagged versions' docs
          fetch-depth: 0

      - name: Set up Python ${{ matrix.python-version }}
        uses: actions/setup-python@v2
        with:
          python-version: ${{ matrix.python-version }}

      - name: Install Dependencies
        run: |
          env
          pip install pipenv
          pipenv install --dev --deploy && pipenv graph

      - name: Create Sdist and Wheel
        # for reproducible builds set SOURCE_DATE_EPOCH to the date of the last commit
        # See here for more info : https://reproducible-builds.org/
        # Also use the same version of wheel as inside DLS
        run: |
          export SOURCE_DATE_EPOCH=$(git log -1 --pretty=%ct)
          pip install "wheel==0.33.1"
          python setup.py sdist bdist_wheel

      - name: Run Tests
        run : pipenv run tests | tee /tmp/ci_tests.out

      - name: Make Coverage Badge
        run : .github/workflows/coverage.sh /tmp/ci_tests.out build/coverage/coverage.svg

      - name: Deploy badge
        # Only once from master
        if: matrix.python-version == '3.7' && github.ref == 'refs/heads/master'
        # We pin to the SHA, not the tag, for security reasons.
        # https://docs.github.com/en/free-pro-team@latest/actions/learn-github-actions/security-hardening-for-github-actions#using-third-party-actions
        uses: peaceiris/actions-gh-pages@bbdfb200618d235585ad98e965f4aafc39b4c501  # v3.7.3
        with:
          github_token: ${{ secrets.GITHUB_TOKEN }}
          publish_dir: build/coverage
          keep_files: true

<<<<<<< HEAD
  docs:
    runs-on: ubuntu-latest
    if: github.event_name == 'push' && github.ref == 'refs/heads/master'
    steps:
      - name: Checkout master
        uses: actions/checkout@v2
        with:
          ref: master
          # require all of history to build all tagged versions' docs
          fetch-depth: 0

      # also checkout the branch that triggered this build
      - name: Checkout Source
        uses: actions/checkout@v2

      - name: Set up Python 3.7
        uses: actions/setup-python@v2
        with:
          python-version: 3.7

      - name: Install Dependencies
        run: |
          pip install pipenv
          pipenv install --dev

      - name: Build Docs
        # this builds all tagged versions and master
        run: pipenv run sphinx-multiversion docs build/html
=======
>>>>>>> 65416922

      - name: Checkout gh-pages
        # As we already did a deploy of gh-pages above, it is guaranteed to be there
        # so check it out so we can selectively build docs below
        if: matrix.python-version == '3.7'
        uses: actions/checkout@v2
        with:
          ref: gh-pages
          path: build/html

      - name: Build Docs
        if: matrix.python-version == '3.7'
        # Use the args we normally pass to sphinx-build, but run sphinx-multiversion
        run: |
          mv $(pipenv --venv)/bin/sphinx-multiversion $(pipenv --venv)/bin/sphinx-build
          pipenv run docs && cp .github/pages/index.html build/html

      - name: Publish Docs to gh-pages
        # Only once from master or a tag
        if: matrix.python-version == '3.7' && (github.ref == 'refs/heads/master' || startsWith(github.ref, 'refs/tags'))
        # We pin to the SHA, not the tag, for security reasons.
        # https://docs.github.com/en/free-pro-team@latest/actions/learn-github-actions/security-hardening-for-github-actions#using-third-party-actions
        uses: peaceiris/actions-gh-pages@bbdfb200618d235585ad98e965f4aafc39b4c501  # v3.7.3
        with:
          github_token: ${{ secrets.GITHUB_TOKEN }}
          publish_dir: build/html
          keep_files: true

      - name: Publish Sdist and Wheel to PyPI
        # Only once when on a tag
        if: matrix.python-version == '3.7' && startsWith(github.ref, 'refs/tags')
        # We pin to the SHA, not the tag, for security reasons.
        # https://docs.github.com/en/free-pro-team@latest/actions/learn-github-actions/security-hardening-for-github-actions#using-third-party-actions
        uses: pypa/gh-action-pypi-publish@54b39fb9371c0b3a6f9f14bb8a67394defc7a806  # v1.4.1
        with:
          user: __token__
          password: ${{ secrets.pypi_token }}<|MERGE_RESOLUTION|>--- conflicted
+++ resolved
@@ -56,37 +56,6 @@
           publish_dir: build/coverage
           keep_files: true
 
-<<<<<<< HEAD
-  docs:
-    runs-on: ubuntu-latest
-    if: github.event_name == 'push' && github.ref == 'refs/heads/master'
-    steps:
-      - name: Checkout master
-        uses: actions/checkout@v2
-        with:
-          ref: master
-          # require all of history to build all tagged versions' docs
-          fetch-depth: 0
-
-      # also checkout the branch that triggered this build
-      - name: Checkout Source
-        uses: actions/checkout@v2
-
-      - name: Set up Python 3.7
-        uses: actions/setup-python@v2
-        with:
-          python-version: 3.7
-
-      - name: Install Dependencies
-        run: |
-          pip install pipenv
-          pipenv install --dev
-
-      - name: Build Docs
-        # this builds all tagged versions and master
-        run: pipenv run sphinx-multiversion docs build/html
-=======
->>>>>>> 65416922
 
       - name: Checkout gh-pages
         # As we already did a deploy of gh-pages above, it is guaranteed to be there
